// This file is part of Substrate.

// Copyright (C) 2017-2020 Parity Technologies (UK) Ltd.
// SPDX-License-Identifier: Apache-2.0

// Licensed under the Apache License, Version 2.0 (the "License");
// you may not use this file except in compliance with the License.
// You may obtain a copy of the License at
//
// 	http://www.apache.org/licenses/LICENSE-2.0
//
// Unless required by applicable law or agreed to in writing, software
// distributed under the License is distributed on an "AS IS" BASIS,
// WITHOUT WARRANTIES OR CONDITIONS OF ANY KIND, either express or implied.
// See the License for the specific language governing permissions and
// limitations under the License.

//! # Executive Module
//!
//! The Executive module acts as the orchestration layer for the runtime. It dispatches incoming
//! extrinsic calls to the respective modules in the runtime.
//!
//! ## Overview
//!
//! The executive module is not a typical pallet providing functionality around a specific feature.
//! It is a cross-cutting framework component for the FRAME. It works in conjunction with the
//! [FRAME System module](../frame_system/index.html) to perform these cross-cutting functions.
//!
//! The Executive module provides functions to:
//!
//! - Check transaction validity.
//! - Initialize a block.
//! - Apply extrinsics.
//! - Execute a block.
//! - Finalize a block.
//! - Start an off-chain worker.
//!
//! ### Implementations
//!
//! The Executive module provides the following implementations:
//!
//! - `ExecuteBlock`: Trait that can be used to execute a block.
//! - `Executive`: Type that can be used to make the FRAME available from the runtime.
//!
//! ## Usage
//!
//! The default Substrate node template declares the [`Executive`](./struct.Executive.html) type in its library.
//!
//! ### Example
//!
//! `Executive` type declaration from the node template.
//!
//! ```
//! # use sp_runtime::generic;
//! # use frame_executive as executive;
//! # pub struct UncheckedExtrinsic {};
//! # pub struct Header {};
//! # type Context = frame_system::ChainContext<Runtime>;
//! # pub type Block = generic::Block<Header, UncheckedExtrinsic>;
//! # pub type Balances = u64;
//! # pub type AllModules = u64;
//! # pub enum Runtime {};
//! # use sp_runtime::transaction_validity::{
//! #    TransactionValidity, UnknownTransaction, TransactionSource,
//! # };
//! # use sp_runtime::traits::ValidateUnsigned;
//! # impl ValidateUnsigned for Runtime {
//! #     type Call = ();
//! #
//! #     fn validate_unsigned(_source: TransactionSource, _call: &Self::Call) -> TransactionValidity {
//! #         UnknownTransaction::NoUnsignedValidator.into()
//! #     }
//! # }
//! /// Executive: handles dispatch to the various modules.
//! pub type Executive = executive::Executive<Runtime, Block, Context, Runtime, AllModules>;
//! ```
//!
//! ### Custom `OnRuntimeUpgrade` logic
//!
//! You can add custom logic that should be called in your runtime on a runtime upgrade. This is
//! done by setting an optional generic parameter. The custom logic will be called before
//! the on runtime upgrade logic of all modules is called.
//!
//! ```
//! # use sp_runtime::generic;
//! # use frame_executive as executive;
//! # pub struct UncheckedExtrinsic {};
//! # pub struct Header {};
//! # type Context = frame_system::ChainContext<Runtime>;
//! # pub type Block = generic::Block<Header, UncheckedExtrinsic>;
//! # pub type Balances = u64;
//! # pub type AllModules = u64;
//! # pub enum Runtime {};
//! # use sp_runtime::transaction_validity::{
//! #    TransactionValidity, UnknownTransaction, TransactionSource,
//! # };
//! # use sp_runtime::traits::ValidateUnsigned;
//! # impl ValidateUnsigned for Runtime {
//! #     type Call = ();
//! #
//! #     fn validate_unsigned(_source: TransactionSource, _call: &Self::Call) -> TransactionValidity {
//! #         UnknownTransaction::NoUnsignedValidator.into()
//! #     }
//! # }
//! struct CustomOnRuntimeUpgrade;
//! impl frame_support::traits::OnRuntimeUpgrade for CustomOnRuntimeUpgrade {
//!     fn on_runtime_upgrade() -> frame_support::weights::Weight {
//!         // Do whatever you want.
//!         0
//!     }
//! }
//!
//! pub type Executive = executive::Executive<Runtime, Block, Context, Runtime, AllModules, CustomOnRuntimeUpgrade>;
//! ```

#![cfg_attr(not(feature = "std"), no_std)]

use sp_std::{prelude::*, marker::PhantomData};
use frame_support::{
	storage::StorageValue, weights::{GetDispatchInfo, DispatchInfo, DispatchClass},
	traits::{OnInitialize, OnFinalize, OnRuntimeUpgrade, OffchainWorker},
	dispatch::PostDispatchInfo,
};
use sp_runtime::{
	generic::Digest, ApplyExtrinsicResult,
	traits::{
		self, Header, Zero, One, Checkable, Applyable, CheckEqual, ValidateUnsigned, NumberFor,
		Block as BlockT, Dispatchable, Saturating,
	},
	transaction_validity::{TransactionValidity, TransactionSource},
};
use codec::{Codec, Encode};
use frame_system::{extrinsics_root, DigestOf};

/// Trait that can be used to execute a block.
pub trait ExecuteBlock<Block: BlockT> {
	/// Actually execute all transitions for `block`.
	fn execute_block(block: Block);
}

pub type CheckedOf<E, C> = <E as Checkable<C>>::Checked;
pub type CallOf<E, C> = <CheckedOf<E, C> as Applyable>::Call;
pub type OriginOf<E, C> = <CallOf<E, C> as Dispatchable>::Origin;

/// Main entry point for certain runtime actions as e.g. `execute_block`.
///
/// Generic parameters:
/// - `System`: Something that implements `frame_system::Trait`
/// - `Block`: The block type of the runtime
/// - `Context`: The context that is used when checking an extrinsic.
/// - `UnsignedValidator`: The unsigned transaction validator of the runtime.
/// - `AllModules`: Tuple that contains all modules. Will be used to call e.g. `on_initialize`.
/// - `OnRuntimeUpgrade`: Custom logic that should be called after a runtime upgrade. Modules are
///                       already called by `AllModules`. It will be called before all modules will
///                       be called.
pub struct Executive<System, Block, Context, UnsignedValidator, AllModules, OnRuntimeUpgrade = ()>(
	PhantomData<(System, Block, Context, UnsignedValidator, AllModules, OnRuntimeUpgrade)>
);

impl<
	System: frame_system::Trait,
	Block: traits::Block<Header=System::Header, Hash=System::Hash>,
	Context: Default,
	UnsignedValidator,
	AllModules:
		OnRuntimeUpgrade +
		OnInitialize<System::BlockNumber> +
		OnFinalize<System::BlockNumber> +
		OffchainWorker<System::BlockNumber>,
	COnRuntimeUpgrade: OnRuntimeUpgrade,
> ExecuteBlock<Block> for
	Executive<System, Block, Context, UnsignedValidator, AllModules, COnRuntimeUpgrade>
where
	Block::Extrinsic: Checkable<Context> + Codec,
	CheckedOf<Block::Extrinsic, Context>:
		Applyable +
		GetDispatchInfo,
	CallOf<Block::Extrinsic, Context>: Dispatchable<Info=DispatchInfo, PostInfo=PostDispatchInfo>,
	OriginOf<Block::Extrinsic, Context>: From<Option<System::AccountId>>,
	UnsignedValidator: ValidateUnsigned<Call=CallOf<Block::Extrinsic, Context>>,
{
	fn execute_block(block: Block) {
		Executive::<System, Block, Context, UnsignedValidator, AllModules>::execute_block(block);
	}
}

impl<
	System: frame_system::Trait,
	Block: traits::Block<Header=System::Header, Hash=System::Hash>,
	Context: Default,
	UnsignedValidator,
	AllModules:
		OnRuntimeUpgrade +
		OnInitialize<System::BlockNumber> +
		OnFinalize<System::BlockNumber> +
		OffchainWorker<System::BlockNumber>,
	COnRuntimeUpgrade: OnRuntimeUpgrade,
> Executive<System, Block, Context, UnsignedValidator, AllModules, COnRuntimeUpgrade>
where
	Block::Extrinsic: Checkable<Context> + Codec,
	CheckedOf<Block::Extrinsic, Context>:
		Applyable +
		GetDispatchInfo,
	CallOf<Block::Extrinsic, Context>: Dispatchable<Info=DispatchInfo, PostInfo=PostDispatchInfo>,
	OriginOf<Block::Extrinsic, Context>: From<Option<System::AccountId>>,
	UnsignedValidator: ValidateUnsigned<Call=CallOf<Block::Extrinsic, Context>>,
{
	/// Start the execution of a particular block.
	pub fn initialize_block(header: &System::Header) {
		sp_io::init_tracing();
		sp_tracing::enter_span!(sp_tracing::Level::TRACE, "init_block");
		let digests = Self::extract_pre_digest(&header);
		Self::initialize_block_impl(
			header.number(),
			header.parent_hash(),
			header.extrinsics_root(),
			&digests
		);
	}

	fn extract_pre_digest(header: &System::Header) -> DigestOf<System> {
		let mut digest = <DigestOf<System>>::default();
		header.digest().logs()
			.iter()
			.for_each(|d| if d.as_pre_runtime().is_some() {
				digest.push(d.clone())
			});
		digest
	}

	fn initialize_block_impl(
		block_number: &System::BlockNumber,
		parent_hash: &System::Hash,
		extrinsics_root: &System::Hash,
		digest: &Digest<System::Hash>,
	) {
		if Self::runtime_upgraded() {
			// System is not part of `AllModules`, so we need to call this manually.
			let mut weight = <frame_system::Module::<System> as OnRuntimeUpgrade>::on_runtime_upgrade();
			weight = weight.saturating_add(COnRuntimeUpgrade::on_runtime_upgrade());
			weight = weight.saturating_add(<AllModules as OnRuntimeUpgrade>::on_runtime_upgrade());
			<frame_system::Module<System>>::register_extra_weight_unchecked(weight, DispatchClass::Mandatory);
		}
		<frame_system::Module<System>>::initialize(
			block_number,
			parent_hash,
			extrinsics_root,
			digest,
			frame_system::InitKind::Full,
		);
		<frame_system::Module<System> as OnInitialize<System::BlockNumber>>::on_initialize(*block_number);
		let weight = <AllModules as OnInitialize<System::BlockNumber>>::on_initialize(*block_number)
			.saturating_add(<System::BlockExecutionWeight as frame_support::traits::Get<_>>::get());
		<frame_system::Module::<System>>::register_extra_weight_unchecked(weight, DispatchClass::Mandatory);

		frame_system::Module::<System>::note_finished_initialize();
	}

	/// Returns if the runtime was upgraded since the last time this function was called.
	fn runtime_upgraded() -> bool {
		let last = frame_system::LastRuntimeUpgrade::<System>::get();
		let current = <System::Version as frame_support::traits::Get<_>>::get();

		if last.map(|v| v.was_upgraded(&current)).unwrap_or(true) {
			frame_system::LastRuntimeUpgrade::<System>::put(
				frame_system::LastRuntimeUpgradeInfo::from(current),
			);
			true
		} else {
			false
		}
	}

	fn initial_checks(block: &Block) {
		sp_tracing::enter_span!(sp_tracing::Level::TRACE, "initial_checks");
		let header = block.header();

		// Check that `parent_hash` is correct.
		let n = header.number().clone();
		assert!(
			n > System::BlockNumber::zero()
			&& <frame_system::Module<System>>::block_hash(n - System::BlockNumber::one()) == *header.parent_hash(),
			"Parent hash should be valid."
		);

		// Check that transaction trie root represents the transactions.
		let xts_root = extrinsics_root::<System::Hashing, _>(&block.extrinsics());
		header.extrinsics_root().check_equal(&xts_root);
		assert!(header.extrinsics_root() == &xts_root, "Transaction trie root must be valid.");
	}

	/// Actually execute all transitions for `block`.
	pub fn execute_block(block: Block) {
		sp_io::init_tracing();
		sp_tracing::within_span! {
			sp_tracing::info_span!( "execute_block", ?block);
		{
			Self::initialize_block(block.header());

			// any initial checks
			Self::initial_checks(&block);

			let signature_batching = sp_runtime::SignatureBatching::start();

			// execute extrinsics
			let (header, extrinsics) = block.deconstruct();
			Self::execute_extrinsics_with_book_keeping(extrinsics, *header.number());

			if !signature_batching.verify() {
				panic!("Signature verification failed.");
			}

			// any final checks
			Self::final_checks(&header);
		} };
	}

	/// Execute given extrinsics and take care of post-extrinsics book-keeping.
	fn execute_extrinsics_with_book_keeping(extrinsics: Vec<Block::Extrinsic>, block_number: NumberFor<Block>) {
		extrinsics.into_iter().for_each(Self::apply_extrinsic_no_note);

		// post-extrinsics book-keeping
		<frame_system::Module<System>>::note_finished_extrinsics();
		<frame_system::Module<System> as OnFinalize<System::BlockNumber>>::on_finalize(block_number);
		<AllModules as OnFinalize<System::BlockNumber>>::on_finalize(block_number);
	}

	/// Finalize the block - it is up the caller to ensure that all header fields are valid
	/// except state-root.
	pub fn finalize_block() -> System::Header {
		sp_io::init_tracing();
		sp_tracing::enter_span!( sp_tracing::Level::TRACE, "finalize_block" );
		<frame_system::Module<System>>::note_finished_extrinsics();
		let block_number = <frame_system::Module<System>>::block_number();
		<frame_system::Module<System> as OnFinalize<System::BlockNumber>>::on_finalize(block_number);
		<AllModules as OnFinalize<System::BlockNumber>>::on_finalize(block_number);

		// set up extrinsics
		<frame_system::Module<System>>::derive_extrinsics();
		<frame_system::Module<System>>::finalize()
	}

	/// Apply extrinsic outside of the block execution function.
	///
	/// This doesn't attempt to validate anything regarding the block, but it builds a list of uxt
	/// hashes.
	pub fn apply_extrinsic(uxt: Block::Extrinsic) -> ApplyExtrinsicResult {
		sp_io::init_tracing();
		let encoded = uxt.encode();
		let encoded_len = encoded.len();
		Self::apply_extrinsic_with_len(uxt, encoded_len, Some(encoded))
	}

	/// Apply an extrinsic inside the block execution function.
	fn apply_extrinsic_no_note(uxt: Block::Extrinsic) {
		let l = uxt.encode().len();
		match Self::apply_extrinsic_with_len(uxt, l, None) {
			Ok(_) => (),
			Err(e) => { let err: &'static str = e.into(); panic!(err) },
		}
	}

	/// Actually apply an extrinsic given its `encoded_len`; this doesn't note its hash.
	fn apply_extrinsic_with_len(
		uxt: Block::Extrinsic,
		encoded_len: usize,
		to_note: Option<Vec<u8>>,
	) -> ApplyExtrinsicResult {
		sp_tracing::enter_span!(
			sp_tracing::info_span!("apply_extrinsic",
				ext=?sp_core::hexdisplay::HexDisplay::from(&uxt.encode()))
		);
		// Verify that the signature is good.
		let xt = uxt.check(&Default::default())?;

		// We don't need to make sure to `note_extrinsic` only after we know it's going to be
		// executed to prevent it from leaking in storage since at this point, it will either
		// execute or panic (and revert storage changes).
		if let Some(encoded) = to_note {
			<frame_system::Module<System>>::note_extrinsic(encoded);
		}

		// AUDIT: Under no circumstances may this function panic from here onwards.

		// Decode parameters and dispatch
		let dispatch_info = xt.get_dispatch_info();
		let r = Applyable::apply::<UnsignedValidator>(xt, &dispatch_info, encoded_len)?;

		<frame_system::Module<System>>::note_applied_extrinsic(&r, dispatch_info);

		Ok(r.map(|_| ()).map_err(|e| e.error))
	}

	fn final_checks(header: &System::Header) {
		sp_tracing::enter_span!(sp_tracing::Level::TRACE, "final_checks");
		// remove temporaries
		let new_header = <frame_system::Module<System>>::finalize();

		// check digest
		assert_eq!(
			header.digest().logs().len(),
			new_header.digest().logs().len(),
			"Number of digest items must match that calculated."
		);
		let items_zip = header.digest().logs().iter().zip(new_header.digest().logs().iter());
		for (header_item, computed_item) in items_zip {
			header_item.check_equal(&computed_item);
			assert!(header_item == computed_item, "Digest item must match that calculated.");
		}

		// check storage root.
		let storage_root = new_header.state_root();
		header.state_root().check_equal(&storage_root);
		assert!(header.state_root() == storage_root, "Storage root must match that calculated.");
	}

	/// Check a given signed transaction for validity. This doesn't execute any
	/// side-effects; it merely checks whether the transaction would panic if it were included or not.
	///
	/// Changes made to storage should be discarded.
	pub fn validate_transaction(
		source: TransactionSource,
		uxt: Block::Extrinsic,
	) -> TransactionValidity {
		sp_io::init_tracing();
		use sp_tracing::{enter_span, within_span};

		enter_span!{ sp_tracing::Level::TRACE, "validate_transaction" };

		let encoded_len = within_span!{ sp_tracing::Level::TRACE, "using_encoded";
			uxt.using_encoded(|d| d.len())
		};

		let xt = within_span!{ sp_tracing::Level::TRACE, "check";
			uxt.check(&Default::default())
		}?;

		let dispatch_info = within_span!{ sp_tracing::Level::TRACE, "dispatch_info";
			xt.get_dispatch_info()
		};

		within_span! {
			sp_tracing::Level::TRACE, "validate";
			xt.validate::<UnsignedValidator>(source, &dispatch_info, encoded_len)
		}
	}

	/// Start an offchain worker and generate extrinsics.
	pub fn offchain_worker(header: &System::Header) {
		sp_io::init_tracing();
		// We need to keep events available for offchain workers,
		// hence we initialize the block manually.
		// OffchainWorker RuntimeApi should skip initialization.
		let digests = Self::extract_pre_digest(header);

		<frame_system::Module<System>>::initialize(
			header.number(),
			header.parent_hash(),
			header.extrinsics_root(),
			&digests,
			frame_system::InitKind::Inspection,
		);

		// Initialize logger, so the log messages are visible
		// also when running WASM.
		frame_support::debug::RuntimeLogger::init();

		<AllModules as OffchainWorker<System::BlockNumber>>::offchain_worker(
			// to maintain backward compatibility we call module offchain workers
			// with parent block number.
			header.number().saturating_sub(1.into())
		)
	}
}


#[cfg(test)]
mod tests {
	use super::*;
	use sp_core::H256;
	use sp_runtime::{
		generic::Era, Perbill, DispatchError, testing::{Digest, Header, Block},
		traits::{Header as HeaderT, BlakeTwo256, IdentityLookup},
<<<<<<< HEAD
		transaction_validity::{InvalidTransaction, ValidTransaction},
=======
		transaction_validity::{
			InvalidTransaction, ValidTransaction, TransactionValidityError, UnknownTransaction
		},
>>>>>>> c020f8fb
	};
	use frame_support::{
		parameter_types,
		weights::{Weight, RuntimeDbWeight, IdentityFee, WeightToFeePolynomial},
		traits::{Currency, LockIdentifier, LockableCurrency, WithdrawReasons, WithdrawReason},
	};
	use frame_system::{Call as SystemCall, ChainContext, LastRuntimeUpgradeInfo};
	use pallet_balances::Call as BalancesCall;
	use hex_literal::hex;
	const TEST_KEY: &[u8] = &*b":test:key:";

	mod custom {
		use frame_support::weights::{Weight, DispatchClass};
		use sp_runtime::transaction_validity::{
<<<<<<< HEAD
			UnknownTransaction, TransactionValidityError, TransactionSource, TransactionValidity
=======
			UnknownTransaction, TransactionSource, TransactionValidity
>>>>>>> c020f8fb
		};

		pub trait Trait: frame_system::Trait {}

		frame_support::decl_module! {
			pub struct Module<T: Trait> for enum Call where origin: T::Origin {
				#[weight = 100]
				fn some_function(origin) {
					// NOTE: does not make any different.
					let _ = frame_system::ensure_signed(origin);
				}
				#[weight = (200, DispatchClass::Operational)]
				fn some_root_operation(origin) {
					let _ = frame_system::ensure_root(origin);
				}
				#[weight = 0]
				fn some_unsigned_message(origin) {
					let _ = frame_system::ensure_none(origin);
				}

				#[weight = 0]
				fn allowed_unsigned(origin) {
					let _ = frame_system::ensure_root(origin)?;
				}

<<<<<<< HEAD
=======
				#[weight = 0]
				fn unallowed_unsigned(origin) {
					let _ = frame_system::ensure_root(origin)?;
				}

>>>>>>> c020f8fb
				// module hooks.
				// one with block number arg and one without
				fn on_initialize(n: T::BlockNumber) -> Weight {
					println!("on_initialize({})", n);
					175
				}

				fn on_finalize() {
					println!("on_finalize(?)");
				}

				fn on_runtime_upgrade() -> Weight {
					sp_io::storage::set(super::TEST_KEY, "module".as_bytes());
					0
				}
			}
		}
<<<<<<< HEAD

		impl<T: Trait> sp_runtime::traits::ValidateUnsigned for Module<T> {
			type Call = Call<T>;

			fn pre_dispatch(_call: &Self::Call) -> Result<(), TransactionValidityError> {
				Ok(())
			}

=======

		impl<T: Trait> sp_runtime::traits::ValidateUnsigned for Module<T> {
			type Call = Call<T>;

>>>>>>> c020f8fb
			fn validate_unsigned(
				_source: TransactionSource,
				call: &Self::Call,
			) -> TransactionValidity {
				match call {
					Call::allowed_unsigned(..) => Ok(Default::default()),
					_ => UnknownTransaction::NoUnsignedValidator.into(),
				}
			}
		}
	}

	frame_support::construct_runtime!(
		pub enum Runtime where
			Block = TestBlock,
			NodeBlock = TestBlock,
			UncheckedExtrinsic = TestUncheckedExtrinsic
		{
			System: frame_system::{Module, Call, Config, Storage, Event<T>},
			Balances: pallet_balances::{Module, Call, Storage, Config<T>, Event<T>},
			Custom: custom::{Module, Call, ValidateUnsigned},
		}
	);

	parameter_types! {
		pub const BlockHashCount: u64 = 250;
		pub const MaximumBlockWeight: Weight = 1024;
		pub const MaximumBlockLength: u32 = 2 * 1024;
		pub const AvailableBlockRatio: Perbill = Perbill::one();
		pub const BlockExecutionWeight: Weight = 10;
		pub const ExtrinsicBaseWeight: Weight = 5;
		pub const DbWeight: RuntimeDbWeight = RuntimeDbWeight {
			read: 10,
			write: 100,
		};
	}
	impl frame_system::Trait for Runtime {
		type BaseCallFilter = ();
		type Origin = Origin;
		type Index = u64;
		type Call = Call;
		type BlockNumber = u64;
		type Hash = sp_core::H256;
		type Hashing = BlakeTwo256;
		type AccountId = u64;
		type Lookup = IdentityLookup<u64>;
		type Header = Header;
		type Event = Event;
		type BlockHashCount = BlockHashCount;
		type MaximumBlockWeight = MaximumBlockWeight;
		type DbWeight = DbWeight;
		type BlockExecutionWeight = BlockExecutionWeight;
		type ExtrinsicBaseWeight = ExtrinsicBaseWeight;
		type MaximumExtrinsicWeight = MaximumBlockWeight;
		type AvailableBlockRatio = AvailableBlockRatio;
		type MaximumBlockLength = MaximumBlockLength;
		type Version = RuntimeVersion;
		type PalletInfo = PalletInfo;
		type AccountData = pallet_balances::AccountData<Balance>;
		type OnNewAccount = ();
		type OnKilledAccount = ();
		type SystemWeightInfo = ();
	}

	type Balance = u64;
	parameter_types! {
		pub const ExistentialDeposit: Balance = 1;
	}
	impl pallet_balances::Trait for Runtime {
		type Balance = Balance;
		type Event = Event;
		type DustRemoval = ();
		type ExistentialDeposit = ExistentialDeposit;
		type AccountStore = System;
		type MaxLocks = ();
		type WeightInfo = ();
	}

	parameter_types! {
		pub const TransactionByteFee: Balance = 0;
	}
	impl pallet_transaction_payment::Trait for Runtime {
		type Currency = Balances;
		type OnTransactionPayment = ();
		type TransactionByteFee = TransactionByteFee;
		type WeightToFee = IdentityFee<Balance>;
		type FeeMultiplierUpdate = ();
	}
	impl custom::Trait for Runtime {}

	pub struct RuntimeVersion;
	impl frame_support::traits::Get<sp_version::RuntimeVersion> for RuntimeVersion {
		fn get() -> sp_version::RuntimeVersion {
			RUNTIME_VERSION.with(|v| v.borrow().clone())
		}
	}

	thread_local! {
		pub static RUNTIME_VERSION: std::cell::RefCell<sp_version::RuntimeVersion> =
			Default::default();
	}

	type SignedExtra = (
		frame_system::CheckEra<Runtime>,
		frame_system::CheckNonce<Runtime>,
		frame_system::CheckWeight<Runtime>,
		pallet_transaction_payment::ChargeTransactionPayment<Runtime>,
	);
	type TestXt = sp_runtime::testing::TestXt<Call, SignedExtra>;
	type TestBlock = Block<TestXt>;
<<<<<<< HEAD
	#[allow(unused)]
=======
>>>>>>> c020f8fb
	type TestUncheckedExtrinsic = sp_runtime::generic::UncheckedExtrinsic<
		<Runtime as frame_system::Trait>::AccountId,
		<Runtime as frame_system::Trait>::Call,
		(),
		SignedExtra,
	>;

	// Will contain `true` when the custom runtime logic was called.
	const CUSTOM_ON_RUNTIME_KEY: &[u8] = &*b":custom:on_runtime";

	struct CustomOnRuntimeUpgrade;
	impl OnRuntimeUpgrade for CustomOnRuntimeUpgrade {
		fn on_runtime_upgrade() -> Weight {
			sp_io::storage::set(TEST_KEY, "custom_upgrade".as_bytes());
			sp_io::storage::set(CUSTOM_ON_RUNTIME_KEY, &true.encode());
			0
		}
	}

	type Executive = super::Executive<
		Runtime,
		Block<TestXt>,
		ChainContext<Runtime>,
		Runtime,
		AllModules,
		CustomOnRuntimeUpgrade
	>;

	fn extra(nonce: u64, fee: Balance) -> SignedExtra {
		(
			frame_system::CheckEra::from(Era::Immortal),
			frame_system::CheckNonce::from(nonce),
			frame_system::CheckWeight::new(),
			pallet_transaction_payment::ChargeTransactionPayment::from(fee)
		)
	}

	fn sign_extra(who: u64, nonce: u64, fee: Balance) -> Option<(u64, SignedExtra)> {
		Some((who, extra(nonce, fee)))
	}

	#[test]
	fn balance_transfer_dispatch_works() {
		let mut t = frame_system::GenesisConfig::default().build_storage::<Runtime>().unwrap();
		pallet_balances::GenesisConfig::<Runtime> {
			balances: vec![(1, 211)],
		}.assimilate_storage(&mut t).unwrap();
		let xt = TestXt::new(Call::Balances(BalancesCall::transfer(2, 69)), sign_extra(1, 0, 0));
		let weight = xt.get_dispatch_info().weight + <Runtime as frame_system::Trait>::ExtrinsicBaseWeight::get();
		let fee: Balance
			= <Runtime as pallet_transaction_payment::Trait>::WeightToFee::calc(&weight);
		let mut t = sp_io::TestExternalities::new(t);
		t.execute_with(|| {
			Executive::initialize_block(&Header::new(
				1,
				H256::default(),
				H256::default(),
				[69u8; 32].into(),
				Digest::default(),
			));
			let r = Executive::apply_extrinsic(xt);
			assert!(r.is_ok());
			assert_eq!(<pallet_balances::Module<Runtime>>::total_balance(&1), 142 - fee);
			assert_eq!(<pallet_balances::Module<Runtime>>::total_balance(&2), 69);
		});
	}

	fn new_test_ext(balance_factor: Balance) -> sp_io::TestExternalities {
		let mut t = frame_system::GenesisConfig::default().build_storage::<Runtime>().unwrap();
		pallet_balances::GenesisConfig::<Runtime> {
			balances: vec![(1, 111 * balance_factor)],
		}.assimilate_storage(&mut t).unwrap();
		t.into()
	}

	#[test]
	fn block_import_works() {
		new_test_ext(1).execute_with(|| {
			Executive::execute_block(Block {
				header: Header {
					parent_hash: [69u8; 32].into(),
					number: 1,
					state_root: hex!("465a1569d309039bdf84b0479d28064ea29e6584584dc7d788904bb14489c6f6").into(),
					extrinsics_root: hex!("03170a2e7597b7b7e3d84c05391d139a62b157e78786d8c082f29dcf4c111314").into(),
					digest: Digest { logs: vec![], },
				},
				extrinsics: vec![],
			});
		});
	}

	#[test]
	#[should_panic]
	fn block_import_of_bad_state_root_fails() {
		new_test_ext(1).execute_with(|| {
			Executive::execute_block(Block {
				header: Header {
					parent_hash: [69u8; 32].into(),
					number: 1,
					state_root: [0u8; 32].into(),
					extrinsics_root: hex!("03170a2e7597b7b7e3d84c05391d139a62b157e78786d8c082f29dcf4c111314").into(),
					digest: Digest { logs: vec![], },
				},
				extrinsics: vec![],
			});
		});
	}

	#[test]
	#[should_panic]
	fn block_import_of_bad_extrinsic_root_fails() {
		new_test_ext(1).execute_with(|| {
			Executive::execute_block(Block {
				header: Header {
					parent_hash: [69u8; 32].into(),
					number: 1,
					state_root: hex!("49cd58a254ccf6abc4a023d9a22dcfc421e385527a250faec69f8ad0d8ed3e48").into(),
					extrinsics_root: [0u8; 32].into(),
					digest: Digest { logs: vec![], },
				},
				extrinsics: vec![],
			});
		});
	}

	#[test]
	fn bad_extrinsic_not_inserted() {
		let mut t = new_test_ext(1);
		// bad nonce check!
		let xt = TestXt::new(Call::Balances(BalancesCall::transfer(33, 69)), sign_extra(1, 30, 0));
		t.execute_with(|| {
			Executive::initialize_block(&Header::new(
				1,
				H256::default(),
				H256::default(),
				[69u8; 32].into(),
				Digest::default(),
			));
			assert!(Executive::apply_extrinsic(xt).is_err());
			assert_eq!(<frame_system::Module<Runtime>>::extrinsic_index(), Some(0));
		});
	}

	#[test]
	fn block_weight_limit_enforced() {
		let mut t = new_test_ext(10000);
		// given: TestXt uses the encoded len as fixed Len:
		let xt = TestXt::new(Call::Balances(BalancesCall::transfer(33, 0)), sign_extra(1, 0, 0));
		let encoded = xt.encode();
		let encoded_len = encoded.len() as Weight;
		// Block execution weight + on_initialize weight
		let base_block_weight = 175 + <Runtime as frame_system::Trait>::BlockExecutionWeight::get();
		let limit = AvailableBlockRatio::get() * MaximumBlockWeight::get() - base_block_weight;
		let num_to_exhaust_block = limit / (encoded_len + 5);
		t.execute_with(|| {
			Executive::initialize_block(&Header::new(
				1,
				H256::default(),
				H256::default(),
				[69u8; 32].into(),
				Digest::default(),
			));
			// Base block execution weight + `on_initialize` weight from the custom module.
			assert_eq!(<frame_system::Module<Runtime>>::block_weight().total(), base_block_weight);

			for nonce in 0..=num_to_exhaust_block {
				let xt = TestXt::new(
					Call::Balances(BalancesCall::transfer(33, 0)), sign_extra(1, nonce.into(), 0),
				);
				let res = Executive::apply_extrinsic(xt);
				if nonce != num_to_exhaust_block {
					assert!(res.is_ok());
					assert_eq!(
						<frame_system::Module<Runtime>>::block_weight().total(),
						//--------------------- on_initialize + block_execution + extrinsic_base weight
						(encoded_len + 5) * (nonce + 1) + base_block_weight,
					);
					assert_eq!(<frame_system::Module<Runtime>>::extrinsic_index(), Some(nonce as u32 + 1));
				} else {
					assert_eq!(res, Err(InvalidTransaction::ExhaustsResources.into()));
				}
			}
		});
	}

	#[test]
	fn block_weight_and_size_is_stored_per_tx() {
		let xt = TestXt::new(Call::Balances(BalancesCall::transfer(33, 0)), sign_extra(1, 0, 0));
		let x1 = TestXt::new(Call::Balances(BalancesCall::transfer(33, 0)), sign_extra(1, 1, 0));
		let x2 = TestXt::new(Call::Balances(BalancesCall::transfer(33, 0)), sign_extra(1, 2, 0));
		let len = xt.clone().encode().len() as u32;
		let mut t = new_test_ext(1);
		t.execute_with(|| {
			// Block execution weight + on_initialize weight from custom module
			let base_block_weight = 175 + <Runtime as frame_system::Trait>::BlockExecutionWeight::get();

			Executive::initialize_block(&Header::new(
				1,
				H256::default(),
				H256::default(),
				[69u8; 32].into(),
				Digest::default(),
			));

			assert_eq!(<frame_system::Module<Runtime>>::block_weight().total(), base_block_weight);
			assert_eq!(<frame_system::Module<Runtime>>::all_extrinsics_len(), 0);

			assert!(Executive::apply_extrinsic(xt.clone()).unwrap().is_ok());
			assert!(Executive::apply_extrinsic(x1.clone()).unwrap().is_ok());
			assert!(Executive::apply_extrinsic(x2.clone()).unwrap().is_ok());

			// default weight for `TestXt` == encoded length.
			let extrinsic_weight = len as Weight + <Runtime as frame_system::Trait>::ExtrinsicBaseWeight::get();
			assert_eq!(
				<frame_system::Module<Runtime>>::block_weight().total(),
				base_block_weight + 3 * extrinsic_weight,
			);
			assert_eq!(<frame_system::Module<Runtime>>::all_extrinsics_len(), 3 * len);

			let _ = <frame_system::Module<Runtime>>::finalize();
			// All extrinsics length cleaned on `System::finalize`
			assert_eq!(<frame_system::Module<Runtime>>::all_extrinsics_len(), 0);

			// New Block
			Executive::initialize_block(&Header::new(
				2,
				H256::default(),
				H256::default(),
				[69u8; 32].into(),
				Digest::default(),
			));

			// Block weight cleaned up on `System::initialize`
			assert_eq!(<frame_system::Module<Runtime>>::block_weight().total(), base_block_weight);
		});
	}

	#[test]
	fn validate_unsigned() {
<<<<<<< HEAD
		let xt = TestXt::new(Call::Custom(custom::Call::allowed_unsigned()), None);
=======
		let valid = TestXt::new(Call::Custom(custom::Call::allowed_unsigned()), None);
		let invalid = TestXt::new(Call::Custom(custom::Call::unallowed_unsigned()), None);
>>>>>>> c020f8fb
		let mut t = new_test_ext(1);

		let mut default_with_prio_3 = ValidTransaction::default();
		default_with_prio_3.priority = 3;
		t.execute_with(|| {
			assert_eq!(
<<<<<<< HEAD
				Executive::validate_transaction(TransactionSource::InBlock, xt.clone()),
				Ok(default_with_prio_3),
=======
				Executive::validate_transaction(TransactionSource::InBlock, valid.clone()),
				Ok(default_with_prio_3),
			);
			assert_eq!(
				Executive::validate_transaction(TransactionSource::InBlock, invalid.clone()),
				Err(TransactionValidityError::Unknown(UnknownTransaction::NoUnsignedValidator)),
			);
			assert_eq!(Executive::apply_extrinsic(valid), Ok(Err(DispatchError::BadOrigin)));
			assert_eq!(
				Executive::apply_extrinsic(invalid),
				Err(TransactionValidityError::Unknown(UnknownTransaction::NoUnsignedValidator))
>>>>>>> c020f8fb
			);
		});
	}

	#[test]
	fn can_pay_for_tx_fee_on_full_lock() {
		let id: LockIdentifier = *b"0       ";
		let execute_with_lock = |lock: WithdrawReasons| {
			let mut t = new_test_ext(1);
			t.execute_with(|| {
				<pallet_balances::Module<Runtime> as LockableCurrency<Balance>>::set_lock(
					id,
					&1,
					110,
					lock,
				);
				let xt = TestXt::new(
					Call::System(SystemCall::remark(vec![1u8])),
					sign_extra(1, 0, 0),
				);
				let weight = xt.get_dispatch_info().weight
					+ <Runtime as frame_system::Trait>::ExtrinsicBaseWeight::get();
				let fee: Balance =
					<Runtime as pallet_transaction_payment::Trait>::WeightToFee::calc(&weight);
				Executive::initialize_block(&Header::new(
					1,
					H256::default(),
					H256::default(),
					[69u8; 32].into(),
					Digest::default(),
				));

				if lock == WithdrawReasons::except(WithdrawReason::TransactionPayment) {
					assert!(Executive::apply_extrinsic(xt).unwrap().is_ok());
					// tx fee has been deducted.
					assert_eq!(<pallet_balances::Module<Runtime>>::total_balance(&1), 111 - fee);
				} else {
					assert_eq!(
						Executive::apply_extrinsic(xt),
						Err(InvalidTransaction::Payment.into()),
					);
					assert_eq!(<pallet_balances::Module<Runtime>>::total_balance(&1), 111);
				}
			});
		};

		execute_with_lock(WithdrawReasons::all());
		execute_with_lock(WithdrawReasons::except(WithdrawReason::TransactionPayment));
	}

	#[test]
	fn block_hooks_weight_is_stored() {
		new_test_ext(1).execute_with(|| {

			Executive::initialize_block(&Header::new_from_number(1));
			// NOTE: might need updates over time if new weights are introduced.
			// For now it only accounts for the base block execution weight and
			// the `on_initialize` weight defined in the custom test module.
			assert_eq!(<frame_system::Module<Runtime>>::block_weight().total(), 175 + 10);
		})
	}

	#[test]
	fn runtime_upgraded_should_work() {
		new_test_ext(1).execute_with(|| {
			RUNTIME_VERSION.with(|v| *v.borrow_mut() = Default::default());
			// It should be added at genesis
			assert!(frame_system::LastRuntimeUpgrade::<Runtime>::exists());
			assert!(!Executive::runtime_upgraded());

			RUNTIME_VERSION.with(|v| *v.borrow_mut() = sp_version::RuntimeVersion {
				spec_version: 1,
				..Default::default()
			});
			assert!(Executive::runtime_upgraded());
			assert_eq!(
				Some(LastRuntimeUpgradeInfo { spec_version: 1.into(), spec_name: "".into() }),
				frame_system::LastRuntimeUpgrade::<Runtime>::get(),
			);

			RUNTIME_VERSION.with(|v| *v.borrow_mut() = sp_version::RuntimeVersion {
				spec_version: 1,
				spec_name: "test".into(),
				..Default::default()
			});
			assert!(Executive::runtime_upgraded());
			assert_eq!(
				Some(LastRuntimeUpgradeInfo { spec_version: 1.into(), spec_name: "test".into() }),
				frame_system::LastRuntimeUpgrade::<Runtime>::get(),
			);

			RUNTIME_VERSION.with(|v| *v.borrow_mut() = sp_version::RuntimeVersion {
				spec_version: 1,
				spec_name: "test".into(),
				impl_version: 2,
				..Default::default()
			});
			assert!(!Executive::runtime_upgraded());

			frame_system::LastRuntimeUpgrade::<Runtime>::take();
			assert!(Executive::runtime_upgraded());
			assert_eq!(
				Some(LastRuntimeUpgradeInfo { spec_version: 1.into(), spec_name: "test".into() }),
				frame_system::LastRuntimeUpgrade::<Runtime>::get(),
			);
		})
	}

	#[test]
	fn last_runtime_upgrade_was_upgraded_works() {
		let test_data = vec![
			(0, "", 1, "", true),
			(1, "", 1, "", false),
			(1, "", 1, "test", true),
			(1, "", 0, "", false),
			(1, "", 0, "test", true),
		];

		for (spec_version, spec_name, c_spec_version, c_spec_name, result) in test_data {
			let current = sp_version::RuntimeVersion {
				spec_version: c_spec_version,
				spec_name: c_spec_name.into(),
				..Default::default()
			};

			let last = LastRuntimeUpgradeInfo {
				spec_version: spec_version.into(),
				spec_name: spec_name.into(),
			};

			assert_eq!(result, last.was_upgraded(&current));
		}
	}

	#[test]
	fn custom_runtime_upgrade_is_called_before_modules() {
		new_test_ext(1).execute_with(|| {
			// Make sure `on_runtime_upgrade` is called.
			RUNTIME_VERSION.with(|v| *v.borrow_mut() = sp_version::RuntimeVersion {
				spec_version: 1,
				..Default::default()
			});

			Executive::initialize_block(&Header::new(
				1,
				H256::default(),
				H256::default(),
				[69u8; 32].into(),
				Digest::default(),
			));

			assert_eq!(&sp_io::storage::get(TEST_KEY).unwrap()[..], *b"module");
			assert_eq!(sp_io::storage::get(CUSTOM_ON_RUNTIME_KEY).unwrap(), true.encode());
		});
	}
}<|MERGE_RESOLUTION|>--- conflicted
+++ resolved
@@ -481,13 +481,9 @@
 	use sp_runtime::{
 		generic::Era, Perbill, DispatchError, testing::{Digest, Header, Block},
 		traits::{Header as HeaderT, BlakeTwo256, IdentityLookup},
-<<<<<<< HEAD
-		transaction_validity::{InvalidTransaction, ValidTransaction},
-=======
 		transaction_validity::{
 			InvalidTransaction, ValidTransaction, TransactionValidityError, UnknownTransaction
 		},
->>>>>>> c020f8fb
 	};
 	use frame_support::{
 		parameter_types,
@@ -502,11 +498,7 @@
 	mod custom {
 		use frame_support::weights::{Weight, DispatchClass};
 		use sp_runtime::transaction_validity::{
-<<<<<<< HEAD
-			UnknownTransaction, TransactionValidityError, TransactionSource, TransactionValidity
-=======
 			UnknownTransaction, TransactionSource, TransactionValidity
->>>>>>> c020f8fb
 		};
 
 		pub trait Trait: frame_system::Trait {}
@@ -532,14 +524,11 @@
 					let _ = frame_system::ensure_root(origin)?;
 				}
 
-<<<<<<< HEAD
-=======
 				#[weight = 0]
 				fn unallowed_unsigned(origin) {
 					let _ = frame_system::ensure_root(origin)?;
 				}
 
->>>>>>> c020f8fb
 				// module hooks.
 				// one with block number arg and one without
 				fn on_initialize(n: T::BlockNumber) -> Weight {
@@ -557,21 +546,10 @@
 				}
 			}
 		}
-<<<<<<< HEAD
 
 		impl<T: Trait> sp_runtime::traits::ValidateUnsigned for Module<T> {
 			type Call = Call<T>;
 
-			fn pre_dispatch(_call: &Self::Call) -> Result<(), TransactionValidityError> {
-				Ok(())
-			}
-
-=======
-
-		impl<T: Trait> sp_runtime::traits::ValidateUnsigned for Module<T> {
-			type Call = Call<T>;
-
->>>>>>> c020f8fb
 			fn validate_unsigned(
 				_source: TransactionSource,
 				call: &Self::Call,
@@ -682,10 +660,6 @@
 	);
 	type TestXt = sp_runtime::testing::TestXt<Call, SignedExtra>;
 	type TestBlock = Block<TestXt>;
-<<<<<<< HEAD
-	#[allow(unused)]
-=======
->>>>>>> c020f8fb
 	type TestUncheckedExtrinsic = sp_runtime::generic::UncheckedExtrinsic<
 		<Runtime as frame_system::Trait>::AccountId,
 		<Runtime as frame_system::Trait>::Call,
@@ -925,22 +899,14 @@
 
 	#[test]
 	fn validate_unsigned() {
-<<<<<<< HEAD
-		let xt = TestXt::new(Call::Custom(custom::Call::allowed_unsigned()), None);
-=======
 		let valid = TestXt::new(Call::Custom(custom::Call::allowed_unsigned()), None);
 		let invalid = TestXt::new(Call::Custom(custom::Call::unallowed_unsigned()), None);
->>>>>>> c020f8fb
 		let mut t = new_test_ext(1);
 
 		let mut default_with_prio_3 = ValidTransaction::default();
 		default_with_prio_3.priority = 3;
 		t.execute_with(|| {
 			assert_eq!(
-<<<<<<< HEAD
-				Executive::validate_transaction(TransactionSource::InBlock, xt.clone()),
-				Ok(default_with_prio_3),
-=======
 				Executive::validate_transaction(TransactionSource::InBlock, valid.clone()),
 				Ok(default_with_prio_3),
 			);
@@ -952,7 +918,6 @@
 			assert_eq!(
 				Executive::apply_extrinsic(invalid),
 				Err(TransactionValidityError::Unknown(UnknownTransaction::NoUnsignedValidator))
->>>>>>> c020f8fb
 			);
 		});
 	}
