--- conflicted
+++ resolved
@@ -80,13 +80,8 @@
 	// and set impl_version to equal spec_version. If only runtime
 	// implementation changes and behavior does not, then leave spec_version as
 	// is and increment impl_version.
-<<<<<<< HEAD
-	spec_version: 152,
-	impl_version: 152,
-=======
-	spec_version: 154,
-	impl_version: 158,
->>>>>>> fc3adc87
+	spec_version: 155,
+	impl_version: 155,
 	apis: RUNTIME_API_VERSIONS,
 };
 
