--- conflicted
+++ resolved
@@ -149,15 +149,9 @@
 /// The block executor.
 pub struct BlockExecutor;
 
-<<<<<<< HEAD
-impl frame_executive::ExecuteBlock<Block> for BlockExecutor {
-	fn execute_block(block: Block) -> Header {
-		execute_block(block)
-=======
 impl frame_support::traits::ExecuteBlock<Block> for BlockExecutor {
 	fn execute_block(block: Block) {
 		execute_block(block);
->>>>>>> e2d74ac7
 	}
 }
 
