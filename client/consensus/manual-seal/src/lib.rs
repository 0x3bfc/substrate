// This file is part of Substrate.

// Copyright (C) 2020 Parity Technologies (UK) Ltd.
// SPDX-License-Identifier: GPL-3.0-or-later WITH Classpath-exception-2.0

// This program is free software: you can redistribute it and/or modify
// it under the terms of the GNU General Public License as published by
// the Free Software Foundation, either version 3 of the License, or
// (at your option) any later version.

// This program is distributed in the hope that it will be useful,
// but WITHOUT ANY WARRANTY; without even the implied warranty of
// MERCHANTABILITY or FITNESS FOR A PARTICULAR PURPOSE. See the
// GNU General Public License for more details.

// You should have received a copy of the GNU General Public License
// along with this program. If not, see <https://www.gnu.org/licenses/>.

//! Manual sealing engine, in its simplest form, is the engine that listens for RPC calls to seal
//! and finalize blocks.
//!
//! On top of manual sealing, instant-sealing is built by listening to the transaction pool stream.
//! When a transaction comes, the instant seal engine get notified immediately.
//!
//! Next, we build a more sophisticated version of instant-seal with heartbeat period and cooldown
//! period. If heartbeat option is specified, a block will be created regularly every heartbeat period.
//! And if cooldown option is specified, it need to wait for the cooldown period before another block
//! will be created.

use core::{time::Duration, marker::Send};
use futures::prelude::*;
use std::{sync::Arc, marker::PhantomData};
use prometheus_endpoint::Registry;

use sp_consensus::{
	Environment, Proposer, SelectChain, BlockImport,
	ForkChoiceStrategy, BlockImportParams, BlockOrigin,
	import_queue::{Verifier, BasicQueue, CacheKeyId, BoxBlockImport},
};
use sp_blockchain::HeaderBackend;
use sp_inherents::InherentDataProviders;
use sp_runtime::{traits::Block as BlockT, Justification};
use sc_client_api::backend::{Backend as ClientBackend, Finalizer};
use sc_transaction_pool::txpool;

#[cfg(test)]
mod tests;

mod error;
mod finalize_block;
<<<<<<< HEAD
mod seal_new_block;
mod heartbeat_stream;
mod rpc;

use crate::{
	finalize_block::{finalize_block, FinalizeBlockParams},
	seal_new_block::{seal_new_block, SealBlockParams},
};

pub use crate::{
	error::Error,
	heartbeat_stream::HeartbeatStream,
	rpc::{EngineCommand, CreatedBlock, ManualSeal},
=======
mod seal_block;

pub mod consensus;
pub mod rpc;

pub use self::{
	error::Error,
	consensus::ConsensusDataProvider,
	finalize_block::{finalize_block, FinalizeBlockParams},
	seal_block::{SealBlockParams, seal_block, MAX_PROPOSAL_DURATION},
	rpc::{EngineCommand, CreatedBlock},
>>>>>>> 918313f9
};
use sp_api::{ProvideRuntimeApi, TransactionFor};

// The verifier for the manual seal engine; instantly finalizes.
struct ManualSealVerifier;

impl<B: BlockT> Verifier<B> for ManualSealVerifier {
	fn verify(
		&mut self,
		origin: BlockOrigin,
		header: B::Header,
		justification: Option<Justification>,
		body: Option<Vec<B::Extrinsic>>,
	) -> Result<(BlockImportParams<B, ()>, Option<Vec<(CacheKeyId, Vec<u8>)>>), String> {
		let mut import_params = BlockImportParams::new(origin, header);
		import_params.justification = justification;
		import_params.body = body;
		import_params.finalized = false;
		import_params.fork_choice = Some(ForkChoiceStrategy::LongestChain);

		Ok((import_params, None))
	}
}

/// Instantiate the import queue for the manual seal consensus engine.
pub fn import_queue<Block, Transaction>(
	block_import: BoxBlockImport<Block, Transaction>,
	spawner: &impl sp_core::traits::SpawnNamed,
	registry: Option<&Registry>,
) -> BasicQueue<Block, Transaction>
	where
		Block: BlockT,
		Transaction: Send + Sync + 'static,
{
	BasicQueue::new(
		ManualSealVerifier,
		block_import,
		None,
		None,
		spawner,
		registry,
	)
}

/// Params required to start the instant sealing authorship task.
pub struct ManualSealParams<B: BlockT, BI, E, C: ProvideRuntimeApi<B>, A: txpool::ChainApi, SC, CS> {
	/// Block import instance for well. importing blocks.
	pub block_import: BI,

	/// The environment we are producing blocks for.
	pub env: E,

	/// Client instance
	pub client: Arc<C>,

	/// Shared reference to the transaction pool.
	pub pool: Arc<txpool::Pool<A>>,

	/// Stream<Item = EngineCommands>, Basically the receiving end of a channel for sending commands to
	/// the authorship task.
	pub commands_stream: CS,

	/// SelectChain strategy.
	pub select_chain: SC,

	/// Digest provider for inclusion in blocks.
	pub consensus_data_provider: Option<Box<dyn ConsensusDataProvider<B, Transaction = TransactionFor<C, B>>>>,

	/// Provider for inherents to include in blocks.
	pub inherent_data_providers: InherentDataProviders,
}

/// Params required to start the manual sealing authorship task.
pub struct InstantSealParams<B: BlockT, BI, E, C: ProvideRuntimeApi<B>, A: txpool::ChainApi, SC> {
	/// Block import instance for well. importing blocks.
	pub block_import: BI,

	/// The environment we are producing blocks for.
	pub env: E,

	/// Client instance
	pub client: Arc<C>,

	/// Shared reference to the transaction pool.
	pub pool: Arc<txpool::Pool<A>>,

	/// SelectChain strategy.
	pub select_chain: SC,

	/// Digest provider for inclusion in blocks.
	pub consensus_data_provider: Option<Box<dyn ConsensusDataProvider<B, Transaction = TransactionFor<C, B>>>>,

	/// Provider for inherents to include in blocks.
	pub inherent_data_providers: InherentDataProviders,
}

/// Creates the background authorship task for the manual seal engine.
pub async fn run_manual_seal<B, BI, CB, E, C, A, SC, CS>(
	ManualSealParams {
		mut block_import,
		mut env,
		client,
		pool,
		mut commands_stream,
		select_chain,
		inherent_data_providers,
		consensus_data_provider,
		..
	}: ManualSealParams<B, BI, E, C, A, SC, CS>
)
	where
		A: txpool::ChainApi<Block=B> + 'static,
		B: BlockT + 'static,
		BI: BlockImport<B, Error = sp_consensus::Error, Transaction = sp_api::TransactionFor<C, B>>
			+ Send + Sync + 'static,
		C: HeaderBackend<B> + Finalizer<B, CB> + ProvideRuntimeApi<B> + 'static,
		CB: ClientBackend<B> + 'static,
		E: Environment<B> + 'static,
		E::Error: std::fmt::Display,
		<E::Proposer as Proposer<B>>::Error: std::fmt::Display,
		CS: Stream<Item=EngineCommand<<B as BlockT>::Hash>> + Unpin + 'static,
		SC: SelectChain<B> + 'static,
{
	while let Some(command) = commands_stream.next().await {
		match command {
			EngineCommand::SealNewBlock {
				create_empty,
				finalize,
				parent_hash,
				sender,
			} => {
				seal_block(
					SealBlockParams {
						sender,
						parent_hash,
						finalize,
						create_empty,
						env: &mut env,
						select_chain: &select_chain,
						block_import: &mut block_import,
						inherent_data_provider: &inherent_data_providers,
						consensus_data_provider: consensus_data_provider.as_ref().map(|p| &**p),
						pool: pool.clone(),
						client: client.clone(),
					}
				).await;
			}
			EngineCommand::FinalizeBlock { hash, sender, justification } => {
				finalize_block(
					FinalizeBlockParams {
						hash,
						sender,
						justification,
						finalizer: client.clone(),
						_phantom: PhantomData,
					}
				).await
			}
		}
	}
}

<<<<<<< HEAD
/// Runs the background authorship task for the instant seal engine. In simplest form `instant-seal`
/// creates a new block for every transaction imported into the transaction pool.
///
/// # Parameters
///
/// * `heartbeat`: This specifies if an empty block (aka heartbeat block) should be created every
/// `heartbeat` duration. If `None`, no heartbeat block is created.
/// * `cooldown`: This specifies if a cooldown period should be applied. If not `None`, after one block
/// is created, it has to wait for the cooldown period before the next block will be created. If
/// transactions come in during this period, they are deferred until the cooldown period has passed.
/// * `finalize`: decides whether the created block is finalized or not.
///
/// # Panics
///
/// * If both `heartbeat` and `cooldown` options are not `None`, `heartbeat` must be larger than
/// `cooldown`. Otherwise panic occurs.
pub async fn run_instant_seal<B, CB, E, C, A, SC, T>(
	block_import: BoxBlockImport<B, T>,
	env: E,
	client: Arc<C>,
	pool: Arc<txpool::Pool<A>>,
	select_chain: SC,
	inherent_data_providers: InherentDataProviders,
	heartbeat: Option<Duration>,
	cooldown: Option<Duration>,
	finalize: bool,
=======
/// runs the background authorship task for the instant seal engine.
/// instant-seal creates a new block for every transaction imported into
/// the transaction pool.
pub async fn run_instant_seal<B, BI, CB, E, C, A, SC>(
	InstantSealParams {
		block_import,
		env,
		client,
		pool,
		select_chain,
		consensus_data_provider,
		inherent_data_providers,
		..
	}: InstantSealParams<B, BI, E, C, A, SC>
>>>>>>> 918313f9
)
	where
		A: txpool::ChainApi<Block=B> + 'static,
		B: BlockT + 'static,
		BI: BlockImport<B, Error = sp_consensus::Error, Transaction = sp_api::TransactionFor<C, B>>
			+ Send + Sync + 'static,
		C: HeaderBackend<B> + Finalizer<B, CB> + ProvideRuntimeApi<B> + 'static,
		CB: ClientBackend<B> + 'static,
		E: Environment<B> + 'static,
		E::Error: std::fmt::Display,
		<E::Proposer as Proposer<B>>::Error: std::fmt::Display,
		SC: SelectChain<B> + 'static
{
	// instant-seal creates blocks as soon as transactions are imported
	// into the transaction pool.
	let commands_stream = pool.validated_pool()
		.import_notification_stream()
		.map(move |_| {
			EngineCommand::SealNewBlock {
				create_empty: false,
				finalize,
				parent_hash: None,
				sender: None,
			}
		});

	let stream: Box<dyn Stream<Item = _> + Unpin + Send> = match (heartbeat, cooldown) {
		// If there is no heartbeat and no cooldown option. The simplest form is used.
		// Otherwise, we use a HeartbeatStream adapter to wrap around the `commands_stream`.
		(None, None) => Box::new(commands_stream),
		_ => Box::new(
			HeartbeatStream::new(Box::new(commands_stream), heartbeat, cooldown, finalize)
				.expect("HeartbeatStream creation error.")
		),
	};

	run_manual_seal(
<<<<<<< HEAD
		block_import,
		env,
		client,
		pool,
		stream,
		select_chain,
		inherent_data_providers,
	).await
=======
		ManualSealParams {
			block_import,
			env,
			client,
			pool,
			commands_stream,
			select_chain,
			consensus_data_provider,
			inherent_data_providers,
		}
	).await
}

#[cfg(test)]
mod tests {
	use super::*;
	use substrate_test_runtime_client::{
		DefaultTestClientBuilderExt,
		TestClientBuilderExt,
		AccountKeyring::*,
		TestClientBuilder,
	};
	use sc_transaction_pool::{BasicPool, RevalidationType, txpool::Options};
	use substrate_test_runtime_transaction_pool::{TestApi, uxt};
	use sp_transaction_pool::{TransactionPool, MaintainedTransactionPool, TransactionSource};
	use sp_runtime::generic::BlockId;
	use sp_consensus::ImportedAux;
	use sp_inherents::InherentDataProviders;
	use sc_basic_authorship::ProposerFactory;
	use sc_client_api::BlockBackend;

	fn api() -> Arc<TestApi> {
		Arc::new(TestApi::empty())
	}

	const SOURCE: TransactionSource = TransactionSource::External;

	#[tokio::test]
	async fn instant_seal() {
		let builder = TestClientBuilder::new();
		let (client, select_chain) = builder.build_with_longest_chain();
		let client = Arc::new(client);
		let inherent_data_providers = InherentDataProviders::new();
		let spawner = sp_core::testing::TaskExecutor::new();
		let pool = Arc::new(BasicPool::with_revalidation_type(
			Options::default(), api(), None, RevalidationType::Full, spawner,
		));
		let env = ProposerFactory::new(
			client.clone(),
			pool.clone(),
			None,
		);
		// this test checks that blocks are created as soon as transactions are imported into the pool.
		let (sender, receiver) = futures::channel::oneshot::channel();
		let mut sender = Arc::new(Some(sender));
		let commands_stream = pool.pool().validated_pool().import_notification_stream()
			.map(move |_| {
				// we're only going to submit one tx so this fn will only be called once.
				let mut_sender =  Arc::get_mut(&mut sender).unwrap();
				let sender = std::mem::take(mut_sender);
				EngineCommand::SealNewBlock {
					create_empty: false,
					finalize: true,
					parent_hash: None,
					sender
				}
			});
		let future = run_manual_seal(
			ManualSealParams {
				block_import: client.clone(),
				env,
				client: client.clone(),
				pool: pool.pool().clone(),
				commands_stream,
				select_chain,
				inherent_data_providers,
				consensus_data_provider: None,
			}
		);
		std::thread::spawn(|| {
			let mut rt = tokio::runtime::Runtime::new().unwrap();
			// spawn the background authorship task
			rt.block_on(future);
		});
		// submit a transaction to pool.
		let result = pool.submit_one(&BlockId::Number(0), SOURCE, uxt(Alice, 0)).await;
		// assert that it was successfully imported
		assert!(result.is_ok());
		// assert that the background task returns ok
		let created_block = receiver.await.unwrap().unwrap();
		assert_eq!(
			created_block,
			CreatedBlock {
				hash: created_block.hash.clone(),
				aux: ImportedAux {
					header_only: false,
					clear_justification_requests: false,
					needs_justification: false,
					bad_justification: false,
					needs_finality_proof: false,
					is_new_best: true,
				}
			}
		);
		// assert that there's a new block in the db.
		assert!(client.header(&BlockId::Number(1)).unwrap().is_some())
	}

	#[tokio::test]
	async fn manual_seal_and_finalization() {
		let builder = TestClientBuilder::new();
		let (client, select_chain) = builder.build_with_longest_chain();
		let client = Arc::new(client);
		let inherent_data_providers = InherentDataProviders::new();
		let spawner = sp_core::testing::TaskExecutor::new();
		let pool = Arc::new(BasicPool::with_revalidation_type(
			Options::default(), api(), None, RevalidationType::Full, spawner,
		));
		let env = ProposerFactory::new(
			client.clone(),
			pool.clone(),
			None,
		);
		// this test checks that blocks are created as soon as an engine command is sent over the stream.
		let (mut sink, commands_stream) = futures::channel::mpsc::channel(1024);
		let future = run_manual_seal(
			ManualSealParams {
				block_import: client.clone(),
				env,
				client: client.clone(),
				pool: pool.pool().clone(),
				commands_stream,
				select_chain,
				consensus_data_provider: None,
				inherent_data_providers,
			}
		);
		std::thread::spawn(|| {
			let mut rt = tokio::runtime::Runtime::new().unwrap();
			// spawn the background authorship task
			rt.block_on(future);
		});
		// submit a transaction to pool.
		let result = pool.submit_one(&BlockId::Number(0), SOURCE, uxt(Alice, 0)).await;
		// assert that it was successfully imported
		assert!(result.is_ok());
		let (tx, rx) = futures::channel::oneshot::channel();
		sink.send(EngineCommand::SealNewBlock {
			parent_hash: None,
			sender: Some(tx),
			create_empty: false,
			finalize: false,
		}).await.unwrap();
		let created_block = rx.await.unwrap().unwrap();

		// assert that the background task returns ok
		assert_eq!(
			created_block,
			CreatedBlock {
				hash: created_block.hash.clone(),
				aux: ImportedAux {
					header_only: false,
					clear_justification_requests: false,
					needs_justification: false,
					bad_justification: false,
					needs_finality_proof: false,
					is_new_best: true,
				}
			}
		);
		// assert that there's a new block in the db.
		let header = client.header(&BlockId::Number(1)).unwrap().unwrap();
		let (tx, rx) = futures::channel::oneshot::channel();
		sink.send(EngineCommand::FinalizeBlock {
			sender: Some(tx),
			hash: header.hash(),
			justification: None
		}).await.unwrap();
		// assert that the background task returns ok
		assert_eq!(rx.await.unwrap().unwrap(), ());
	}

	#[tokio::test]
	async fn manual_seal_fork_blocks() {
		let builder = TestClientBuilder::new();
		let (client, select_chain) = builder.build_with_longest_chain();
		let client = Arc::new(client);
		let inherent_data_providers = InherentDataProviders::new();
		let pool_api = api();
		let spawner = sp_core::testing::TaskExecutor::new();
		let pool = Arc::new(BasicPool::with_revalidation_type(
			Options::default(), pool_api.clone(), None, RevalidationType::Full, spawner,
		));
		let env = ProposerFactory::new(
			client.clone(),
			pool.clone(),
			None,
		);
		// this test checks that blocks are created as soon as an engine command is sent over the stream.
		let (mut sink, commands_stream) = futures::channel::mpsc::channel(1024);
		let future = run_manual_seal(
			ManualSealParams {
				block_import: client.clone(),
				env,
				client: client.clone(),
				pool: pool.pool().clone(),
				commands_stream,
				select_chain,
				consensus_data_provider: None,
				inherent_data_providers,
			}
		);
		std::thread::spawn(|| {
			let mut rt = tokio::runtime::Runtime::new().unwrap();
			// spawn the background authorship task
			rt.block_on(future);
		});
		// submit a transaction to pool.
		let result = pool.submit_one(&BlockId::Number(0), SOURCE, uxt(Alice, 0)).await;
		// assert that it was successfully imported
		assert!(result.is_ok());

		let (tx, rx) = futures::channel::oneshot::channel();
		sink.send(EngineCommand::SealNewBlock {
			parent_hash: None,
			sender: Some(tx),
			create_empty: false,
			finalize: false,
		}).await.unwrap();
		let created_block = rx.await.unwrap().unwrap();
		pool_api.increment_nonce(Alice.into());

		// assert that the background task returns ok
		assert_eq!(
			created_block,
			CreatedBlock {
				hash: created_block.hash.clone(),
				aux: ImportedAux {
					header_only: false,
					clear_justification_requests: false,
					needs_justification: false,
					bad_justification: false,
					needs_finality_proof: false,
					is_new_best: true
				}
			}
		);
		let block = client.block(&BlockId::Number(1)).unwrap().unwrap().block;
		pool_api.add_block(block, true);
		assert!(pool.submit_one(&BlockId::Number(1), SOURCE, uxt(Alice, 1)).await.is_ok());

		let header = client.header(&BlockId::Number(1)).expect("db error").expect("imported above");
		pool.maintain(sp_transaction_pool::ChainEvent::NewBestBlock {
			hash: header.hash(),
			tree_route: None,
		}).await;

		let (tx1, rx1) = futures::channel::oneshot::channel();
		assert!(sink.send(EngineCommand::SealNewBlock {
			parent_hash: Some(created_block.hash),
			sender: Some(tx1),
			create_empty: false,
			finalize: false,
		}).await.is_ok());
		assert_matches::assert_matches!(
			rx1.await.expect("should be no error receiving"),
			Ok(_)
		);
		let block = client.block(&BlockId::Number(2)).unwrap().unwrap().block;
		pool_api.add_block(block, true);
		pool_api.increment_nonce(Alice.into());

		assert!(pool.submit_one(&BlockId::Number(1), SOURCE, uxt(Alice, 2)).await.is_ok());
		let (tx2, rx2) = futures::channel::oneshot::channel();
		assert!(sink.send(EngineCommand::SealNewBlock {
			parent_hash: Some(created_block.hash),
			sender: Some(tx2),
			create_empty: false,
			finalize: false,
		}).await.is_ok());
		let imported = rx2.await.unwrap().unwrap();
		// assert that fork block is in the db
		assert!(client.header(&BlockId::Hash(imported.hash)).unwrap().is_some())
	}
>>>>>>> 918313f9
}<|MERGE_RESOLUTION|>--- conflicted
+++ resolved
@@ -32,51 +32,40 @@
 use std::{sync::Arc, marker::PhantomData};
 use prometheus_endpoint::Registry;
 
+use sp_api::{ProvideRuntimeApi, TransactionFor};
+use sp_blockchain::HeaderBackend;
+use sc_client_api::backend::{Backend as ClientBackend, Finalizer};
+use sc_transaction_pool::txpool;
 use sp_consensus::{
 	Environment, Proposer, SelectChain, BlockImport,
 	ForkChoiceStrategy, BlockImportParams, BlockOrigin,
 	import_queue::{Verifier, BasicQueue, CacheKeyId, BoxBlockImport},
 };
-use sp_blockchain::HeaderBackend;
 use sp_inherents::InherentDataProviders;
 use sp_runtime::{traits::Block as BlockT, Justification};
-use sc_client_api::backend::{Backend as ClientBackend, Finalizer};
-use sc_transaction_pool::txpool;
 
 #[cfg(test)]
 mod tests;
 
 mod error;
 mod finalize_block;
-<<<<<<< HEAD
-mod seal_new_block;
+mod seal_block;
+pub mod consensus;
 mod heartbeat_stream;
-mod rpc;
-
-use crate::{
+pub mod rpc;
+
+use self::{
 	finalize_block::{finalize_block, FinalizeBlockParams},
 	seal_new_block::{seal_new_block, SealBlockParams},
 };
-
-pub use crate::{
+pub use self::{
+	consensus::ConsensusDataProvider,
 	error::Error,
+	finalize_block::{finalize_block, FinalizeBlockParams},
 	heartbeat_stream::HeartbeatStream,
+	seal_block::{SealBlockParams, seal_block, MAX_PROPOSAL_DURATION},
 	rpc::{EngineCommand, CreatedBlock, ManualSeal},
-=======
-mod seal_block;
-
-pub mod consensus;
-pub mod rpc;
-
-pub use self::{
-	error::Error,
-	consensus::ConsensusDataProvider,
-	finalize_block::{finalize_block, FinalizeBlockParams},
-	seal_block::{SealBlockParams, seal_block, MAX_PROPOSAL_DURATION},
-	rpc::{EngineCommand, CreatedBlock},
->>>>>>> 918313f9
 };
-use sp_api::{ProvideRuntimeApi, TransactionFor};
 
 // The verifier for the manual seal engine; instantly finalizes.
 struct ManualSealVerifier;
@@ -237,7 +226,6 @@
 	}
 }
 
-<<<<<<< HEAD
 /// Runs the background authorship task for the instant seal engine. In simplest form `instant-seal`
 /// creates a new block for every transaction imported into the transaction pool.
 ///
@@ -254,21 +242,7 @@
 ///
 /// * If both `heartbeat` and `cooldown` options are not `None`, `heartbeat` must be larger than
 /// `cooldown`. Otherwise panic occurs.
-pub async fn run_instant_seal<B, CB, E, C, A, SC, T>(
-	block_import: BoxBlockImport<B, T>,
-	env: E,
-	client: Arc<C>,
-	pool: Arc<txpool::Pool<A>>,
-	select_chain: SC,
-	inherent_data_providers: InherentDataProviders,
-	heartbeat: Option<Duration>,
-	cooldown: Option<Duration>,
-	finalize: bool,
-=======
-/// runs the background authorship task for the instant seal engine.
-/// instant-seal creates a new block for every transaction imported into
-/// the transaction pool.
-pub async fn run_instant_seal<B, BI, CB, E, C, A, SC>(
+pub async fn run_instant_seal<B, BI, CB, E, C, A, SC, T>(
 	InstantSealParams {
 		block_import,
 		env,
@@ -278,8 +252,7 @@
 		consensus_data_provider,
 		inherent_data_providers,
 		..
-	}: InstantSealParams<B, BI, E, C, A, SC>
->>>>>>> 918313f9
+	}: InstantSealParams<B, BI, E, C, A, SC, T>
 )
 	where
 		A: txpool::ChainApi<Block=B> + 'static,
@@ -297,10 +270,10 @@
 	// into the transaction pool.
 	let commands_stream = pool.validated_pool()
 		.import_notification_stream()
-		.map(move |_| {
+		.map(|_| {
 			EngineCommand::SealNewBlock {
 				create_empty: false,
-				finalize,
+				finalize: false,
 				parent_hash: None,
 				sender: None,
 			}
@@ -317,299 +290,15 @@
 	};
 
 	run_manual_seal(
-<<<<<<< HEAD
-		block_import,
-		env,
-		client,
-		pool,
-		stream,
-		select_chain,
-		inherent_data_providers,
-	).await
-=======
 		ManualSealParams {
 			block_import,
 			env,
 			client,
 			pool,
-			commands_stream,
+			stream,
 			select_chain,
 			consensus_data_provider,
 			inherent_data_providers,
 		}
 	).await
-}
-
-#[cfg(test)]
-mod tests {
-	use super::*;
-	use substrate_test_runtime_client::{
-		DefaultTestClientBuilderExt,
-		TestClientBuilderExt,
-		AccountKeyring::*,
-		TestClientBuilder,
-	};
-	use sc_transaction_pool::{BasicPool, RevalidationType, txpool::Options};
-	use substrate_test_runtime_transaction_pool::{TestApi, uxt};
-	use sp_transaction_pool::{TransactionPool, MaintainedTransactionPool, TransactionSource};
-	use sp_runtime::generic::BlockId;
-	use sp_consensus::ImportedAux;
-	use sp_inherents::InherentDataProviders;
-	use sc_basic_authorship::ProposerFactory;
-	use sc_client_api::BlockBackend;
-
-	fn api() -> Arc<TestApi> {
-		Arc::new(TestApi::empty())
-	}
-
-	const SOURCE: TransactionSource = TransactionSource::External;
-
-	#[tokio::test]
-	async fn instant_seal() {
-		let builder = TestClientBuilder::new();
-		let (client, select_chain) = builder.build_with_longest_chain();
-		let client = Arc::new(client);
-		let inherent_data_providers = InherentDataProviders::new();
-		let spawner = sp_core::testing::TaskExecutor::new();
-		let pool = Arc::new(BasicPool::with_revalidation_type(
-			Options::default(), api(), None, RevalidationType::Full, spawner,
-		));
-		let env = ProposerFactory::new(
-			client.clone(),
-			pool.clone(),
-			None,
-		);
-		// this test checks that blocks are created as soon as transactions are imported into the pool.
-		let (sender, receiver) = futures::channel::oneshot::channel();
-		let mut sender = Arc::new(Some(sender));
-		let commands_stream = pool.pool().validated_pool().import_notification_stream()
-			.map(move |_| {
-				// we're only going to submit one tx so this fn will only be called once.
-				let mut_sender =  Arc::get_mut(&mut sender).unwrap();
-				let sender = std::mem::take(mut_sender);
-				EngineCommand::SealNewBlock {
-					create_empty: false,
-					finalize: true,
-					parent_hash: None,
-					sender
-				}
-			});
-		let future = run_manual_seal(
-			ManualSealParams {
-				block_import: client.clone(),
-				env,
-				client: client.clone(),
-				pool: pool.pool().clone(),
-				commands_stream,
-				select_chain,
-				inherent_data_providers,
-				consensus_data_provider: None,
-			}
-		);
-		std::thread::spawn(|| {
-			let mut rt = tokio::runtime::Runtime::new().unwrap();
-			// spawn the background authorship task
-			rt.block_on(future);
-		});
-		// submit a transaction to pool.
-		let result = pool.submit_one(&BlockId::Number(0), SOURCE, uxt(Alice, 0)).await;
-		// assert that it was successfully imported
-		assert!(result.is_ok());
-		// assert that the background task returns ok
-		let created_block = receiver.await.unwrap().unwrap();
-		assert_eq!(
-			created_block,
-			CreatedBlock {
-				hash: created_block.hash.clone(),
-				aux: ImportedAux {
-					header_only: false,
-					clear_justification_requests: false,
-					needs_justification: false,
-					bad_justification: false,
-					needs_finality_proof: false,
-					is_new_best: true,
-				}
-			}
-		);
-		// assert that there's a new block in the db.
-		assert!(client.header(&BlockId::Number(1)).unwrap().is_some())
-	}
-
-	#[tokio::test]
-	async fn manual_seal_and_finalization() {
-		let builder = TestClientBuilder::new();
-		let (client, select_chain) = builder.build_with_longest_chain();
-		let client = Arc::new(client);
-		let inherent_data_providers = InherentDataProviders::new();
-		let spawner = sp_core::testing::TaskExecutor::new();
-		let pool = Arc::new(BasicPool::with_revalidation_type(
-			Options::default(), api(), None, RevalidationType::Full, spawner,
-		));
-		let env = ProposerFactory::new(
-			client.clone(),
-			pool.clone(),
-			None,
-		);
-		// this test checks that blocks are created as soon as an engine command is sent over the stream.
-		let (mut sink, commands_stream) = futures::channel::mpsc::channel(1024);
-		let future = run_manual_seal(
-			ManualSealParams {
-				block_import: client.clone(),
-				env,
-				client: client.clone(),
-				pool: pool.pool().clone(),
-				commands_stream,
-				select_chain,
-				consensus_data_provider: None,
-				inherent_data_providers,
-			}
-		);
-		std::thread::spawn(|| {
-			let mut rt = tokio::runtime::Runtime::new().unwrap();
-			// spawn the background authorship task
-			rt.block_on(future);
-		});
-		// submit a transaction to pool.
-		let result = pool.submit_one(&BlockId::Number(0), SOURCE, uxt(Alice, 0)).await;
-		// assert that it was successfully imported
-		assert!(result.is_ok());
-		let (tx, rx) = futures::channel::oneshot::channel();
-		sink.send(EngineCommand::SealNewBlock {
-			parent_hash: None,
-			sender: Some(tx),
-			create_empty: false,
-			finalize: false,
-		}).await.unwrap();
-		let created_block = rx.await.unwrap().unwrap();
-
-		// assert that the background task returns ok
-		assert_eq!(
-			created_block,
-			CreatedBlock {
-				hash: created_block.hash.clone(),
-				aux: ImportedAux {
-					header_only: false,
-					clear_justification_requests: false,
-					needs_justification: false,
-					bad_justification: false,
-					needs_finality_proof: false,
-					is_new_best: true,
-				}
-			}
-		);
-		// assert that there's a new block in the db.
-		let header = client.header(&BlockId::Number(1)).unwrap().unwrap();
-		let (tx, rx) = futures::channel::oneshot::channel();
-		sink.send(EngineCommand::FinalizeBlock {
-			sender: Some(tx),
-			hash: header.hash(),
-			justification: None
-		}).await.unwrap();
-		// assert that the background task returns ok
-		assert_eq!(rx.await.unwrap().unwrap(), ());
-	}
-
-	#[tokio::test]
-	async fn manual_seal_fork_blocks() {
-		let builder = TestClientBuilder::new();
-		let (client, select_chain) = builder.build_with_longest_chain();
-		let client = Arc::new(client);
-		let inherent_data_providers = InherentDataProviders::new();
-		let pool_api = api();
-		let spawner = sp_core::testing::TaskExecutor::new();
-		let pool = Arc::new(BasicPool::with_revalidation_type(
-			Options::default(), pool_api.clone(), None, RevalidationType::Full, spawner,
-		));
-		let env = ProposerFactory::new(
-			client.clone(),
-			pool.clone(),
-			None,
-		);
-		// this test checks that blocks are created as soon as an engine command is sent over the stream.
-		let (mut sink, commands_stream) = futures::channel::mpsc::channel(1024);
-		let future = run_manual_seal(
-			ManualSealParams {
-				block_import: client.clone(),
-				env,
-				client: client.clone(),
-				pool: pool.pool().clone(),
-				commands_stream,
-				select_chain,
-				consensus_data_provider: None,
-				inherent_data_providers,
-			}
-		);
-		std::thread::spawn(|| {
-			let mut rt = tokio::runtime::Runtime::new().unwrap();
-			// spawn the background authorship task
-			rt.block_on(future);
-		});
-		// submit a transaction to pool.
-		let result = pool.submit_one(&BlockId::Number(0), SOURCE, uxt(Alice, 0)).await;
-		// assert that it was successfully imported
-		assert!(result.is_ok());
-
-		let (tx, rx) = futures::channel::oneshot::channel();
-		sink.send(EngineCommand::SealNewBlock {
-			parent_hash: None,
-			sender: Some(tx),
-			create_empty: false,
-			finalize: false,
-		}).await.unwrap();
-		let created_block = rx.await.unwrap().unwrap();
-		pool_api.increment_nonce(Alice.into());
-
-		// assert that the background task returns ok
-		assert_eq!(
-			created_block,
-			CreatedBlock {
-				hash: created_block.hash.clone(),
-				aux: ImportedAux {
-					header_only: false,
-					clear_justification_requests: false,
-					needs_justification: false,
-					bad_justification: false,
-					needs_finality_proof: false,
-					is_new_best: true
-				}
-			}
-		);
-		let block = client.block(&BlockId::Number(1)).unwrap().unwrap().block;
-		pool_api.add_block(block, true);
-		assert!(pool.submit_one(&BlockId::Number(1), SOURCE, uxt(Alice, 1)).await.is_ok());
-
-		let header = client.header(&BlockId::Number(1)).expect("db error").expect("imported above");
-		pool.maintain(sp_transaction_pool::ChainEvent::NewBestBlock {
-			hash: header.hash(),
-			tree_route: None,
-		}).await;
-
-		let (tx1, rx1) = futures::channel::oneshot::channel();
-		assert!(sink.send(EngineCommand::SealNewBlock {
-			parent_hash: Some(created_block.hash),
-			sender: Some(tx1),
-			create_empty: false,
-			finalize: false,
-		}).await.is_ok());
-		assert_matches::assert_matches!(
-			rx1.await.expect("should be no error receiving"),
-			Ok(_)
-		);
-		let block = client.block(&BlockId::Number(2)).unwrap().unwrap().block;
-		pool_api.add_block(block, true);
-		pool_api.increment_nonce(Alice.into());
-
-		assert!(pool.submit_one(&BlockId::Number(1), SOURCE, uxt(Alice, 2)).await.is_ok());
-		let (tx2, rx2) = futures::channel::oneshot::channel();
-		assert!(sink.send(EngineCommand::SealNewBlock {
-			parent_hash: Some(created_block.hash),
-			sender: Some(tx2),
-			create_empty: false,
-			finalize: false,
-		}).await.is_ok());
-		let imported = rx2.await.unwrap().unwrap();
-		// assert that fork block is in the db
-		assert!(client.header(&BlockId::Hash(imported.hash)).unwrap().is_some())
-	}
->>>>>>> 918313f9
 }