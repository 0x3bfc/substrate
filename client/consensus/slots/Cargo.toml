[package]
name = "sc-consensus-slots"
version = "0.8.1"
authors = ["Parity Technologies <admin@parity.io>"]
description = "Generic slots-based utilities for consensus"
edition = "2018"
build = "build.rs"
license = "GPL-3.0-or-later WITH Classpath-exception-2.0"
homepage = "https://substrate.dev"
repository = "https://github.com/paritytech/substrate/"
readme = "README.md"

[package.metadata.docs.rs]
targets = ["x86_64-unknown-linux-gnu"]

[dependencies]
<<<<<<< HEAD
codec = { package = "parity-scale-codec", version = "1.3.6", features = [ "derive" ] }
=======
codec = { package = "parity-scale-codec", version = "2.0.0" }
>>>>>>> f80d23bf
sc-client-api = { version = "2.0.0", path = "../../api" }
sp-core = { version = "2.0.0", path = "../../../primitives/core" }
sp-trie = { version = "2.0.0", path = "../../../primitives/trie" }
sp-application-crypto = { version = "2.0.0", path = "../../../primitives/application-crypto" }
sp-arithmetic = { version = "2.0.0", path = "../../../primitives/arithmetic" }
sp-blockchain = { version = "2.0.0", path = "../../../primitives/blockchain" }
sp-consensus-slots = { version = "0.8.0", path = "../../../primitives/consensus/slots" }
sp-runtime = { version = "2.0.0", path = "../../../primitives/runtime" }
sp-state-machine = { version = "0.8.0", path = "../../../primitives/state-machine" }
sp-api = { version = "2.0.0", path = "../../../primitives/api" }
sc-telemetry = { version = "2.0.0", path = "../../telemetry" }
sp-consensus = { version = "0.8.0", path = "../../../primitives/consensus/common" }
sp-inherents = { version = "2.0.0", path = "../../../primitives/inherents" }
futures = "0.3.9"
futures-timer = "3.0.1"
parking_lot = "0.11.1"
log = "0.4.11"
thiserror = "1.0.21"

[dev-dependencies]
substrate-test-runtime-client = { version = "2.0.0", path = "../../../test-utils/runtime/client" }<|MERGE_RESOLUTION|>--- conflicted
+++ resolved
@@ -14,11 +14,7 @@
 targets = ["x86_64-unknown-linux-gnu"]
 
 [dependencies]
-<<<<<<< HEAD
-codec = { package = "parity-scale-codec", version = "1.3.6", features = [ "derive" ] }
-=======
 codec = { package = "parity-scale-codec", version = "2.0.0" }
->>>>>>> f80d23bf
 sc-client-api = { version = "2.0.0", path = "../../api" }
 sp-core = { version = "2.0.0", path = "../../../primitives/core" }
 sp-trie = { version = "2.0.0", path = "../../../primitives/trie" }
